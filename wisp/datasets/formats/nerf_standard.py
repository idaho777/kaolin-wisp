# Copyright (c) 2022, NVIDIA CORPORATION & AFFILIATES.  All rights reserved.
#
# NVIDIA CORPORATION & AFFILIATES and its licensors retain all intellectual property
# and proprietary rights in and to this software, related documentation
# and any modifications thereto.  Any use, reproduction, disclosure or
# distribution of this software and related documentation without an express
# license agreement from NVIDIA CORPORATION & AFFILIATES is strictly prohibited.

<<<<<<< HEAD
from genericpath import isfile
=======
from email.mime import base
>>>>>>> b1517298
import os
import glob
import time
import cv2
import skimage
import imageio
import json
from tqdm import tqdm
import skimage.metrics
import logging as log
import numpy as np
import torch
from torch.multiprocessing import Pool
from kaolin.render.camera import Camera, blender_coords
from wisp.core import Rays
from wisp.ops.raygen import generate_pinhole_rays, generate_ortho_rays, generate_centered_pixel_coords
from wisp.ops.image import resize_mip

""" A module for loading data files in the standard NeRF format, including extensions to the format
    supported by Instant Neural Graphics Primitives.
    See: https://github.com/NVlabs/instant-ngp
"""

# Local function for multiprocess. Just takes a frame from the JSON to load images and poses.
def _load_standard_imgs(frame, root, mip=None):
    """Helper for multiprocessing for the standard dataset. Should not have to be invoked by users.

    Args:
        root: The root of the dataset.
        frame: The frame object from the transform.json.
        mip: If set, rescales the image by 2**mip.

    Returns:
        (dict): Dictionary of the image and pose.
    """
    fpath = os.path.join(root, frame['file_path'].replace("\\", "/"))

    basename = os.path.basename(os.path.splitext(fpath)[0])
    if os.path.splitext(fpath)[1] == "":
<<<<<<< HEAD
        # Assume PNG file if no extension exists... the NeRF synthetic data follows this convention.
        # fpath += '.png'
=======
        # dirname = os.path.dirname(os.path.splitext(fpath)[0])
        # print(os.listdir(dirname))

>>>>>>> b1517298
        if os.path.isfile(fpath+'.jpg'):
            fpath += '.jpg'
        elif os.path.isfile(fpath+'.png'):
            fpath += '.png'

    # For some reason instant-ngp allows missing images that exist in the transform but not in the data.
    # Handle this... also handles the above case well too.
    if os.path.exists(fpath):
        img = imageio.imread(fpath)
        img = skimage.img_as_float32(img)
        if mip is not None:
            img = resize_mip(img, mip, interpolation=cv2.INTER_AREA)
        return dict(basename=basename,
                    img=torch.FloatTensor(img), pose=torch.FloatTensor(np.array(frame['transform_matrix'])))
    else:
        # log.info(f"File name {fpath} doesn't exist. Ignoring.")
        return None

def _parallel_load_standard_imgs(args):
    """Internal function for multiprocessing.
    """
    torch.set_num_threads(1)
    result = _load_standard_imgs(args['frame'], args['root'], mip=args['mip'])
    if result is None:
        return dict(basename=None, img=None, pose=None)
    else:
        return dict(basename=result['basename'], img=result['img'], pose=result['pose'])

def load_nerf_standard_data(root, split='train', bg_color='white', num_workers=-1, mip=None):
    """Standard loading function.

    This follows the conventions defined in https://github.com/NVlabs/instant-ngp.

    There are two pairs of standard file structures this follows:

    ```
    /path/to/dataset/transform.json
    /path/to/dataset/images/____.png
    ```

    or

    ```
    /path/to/dataset/transform_{split}.json
    /path/to/dataset/{split}/_____.png
    ```

    Args:
        root (str): The root directory of the dataset.
        split (str): The dataset split to use from 'train', 'val', 'test'.
        bg_color (str): The background color to use for when alpha=0.
        num_workers (int): The number of workers to use for multithreaded loading. If -1, will not multithread.
        mip: If set, rescales the image by 2**mip.

    Returns:
        (dict of torch.FloatTensors): Different channels of information from NeRF.
    """
    transforms = sorted(glob.glob(os.path.join(root, "*.json")))

    transform_dict = {}

    train_only = False

    if mip is None:
        mip = 0

    if len(transforms) == 1:
        transform_dict[split] = transforms[0]
        train_only = True
    elif len(transforms) == 3:
        fnames = [os.path.basename(transform) for transform in transforms]

        # Create dictionary of split to file path, probably there is simpler way of doing this
        for _split in ['test', 'train', 'val']:
            for i, fname in enumerate(fnames):
                if _split in fname:
                    transform_dict[_split] = transforms[i]
    else:
        raise RuntimeError("Unsupported number of splits, there should be ['test', 'train', 'val']")

    if split not in transform_dict:
        raise RuntimeError(f"Split type ['{split}'] unsupported in the dataset provided")

    for key in transform_dict:
        with open(transform_dict[key], 'r') as f:
            transform_dict[key] = json.load(f)

    imgs = []
    poses = []
    basenames = []

    if num_workers > 0:
        # threading loading images

        p = Pool(num_workers)
        try:
            iterator = p.imap(_parallel_load_standard_imgs,
                [dict(frame=frame, root=root, mip=mip) for frame in transform_dict[split]['frames']])
            for _ in tqdm(range(len(transform_dict[split]['frames']))):
                result = next(iterator)
                basename = result['basename']
                img = result['img']
                pose = result['pose']
                if basename is not None:
                    basenames.append(basename)
                if img is not None:
                    imgs.append(img)
                if pose is not None:
                    poses.append(pose)
        finally:
            p.close()
            p.join()
    else:
        for frame in tqdm(transform_dict[split]['frames'], desc='loading data'):
            _data = _load_standard_imgs(frame, root, mip=mip)
            if _data is not None:
                basenames.append(_data["basename"])
                imgs.append(_data["img"])
                poses.append(_data["pose"])

    imgs = torch.stack(imgs)
    poses = torch.stack(poses)

    # TODO(ttakikawa): Assumes all images are same shape and focal. Maybe breaks in general...
    h, w = imgs[0].shape[:2]

    if 'x_fov' in transform_dict[split]:
        # Degrees
        x_fov = transform_dict[split]['x_fov']
        fx = (0.5 * w) / np.tan(0.5 * float(x_fov) * (np.pi / 180.0))
        if 'y_fov' in transform_dict[split]:
            y_fov = transform_dict[split]['y_fov']
            fy = (0.5 * h) / np.tan(0.5 * float(y_fov) * (np.pi / 180.0))
        else:
            fy = fx
    elif 'fl_x' in transform_dict[split] and False:
        fx = float(transform_dict[split]['fl_x']) / float(2**mip)
        if 'fl_y' in transform_dict[split]:
            fy = float(transform_dict[split]['fl_y']) / float(2**mip)
        else:
            fy = fx
    elif 'camera_angle_x' in transform_dict[split]:
        # Radians
        camera_angle_x = transform_dict[split]['camera_angle_x']
        fx = (0.5 * w) / np.tan(0.5 * float(camera_angle_x))

        if 'camera_angle_y' in transform_dict[split]:
            camera_angle_y = transform_dict[split]['camera_angle_y']
            fy = (0.5 * h) / np.tan(0.5 * float(camera_angle_y))
        else:
            fy = fx

    else:
        fx = 0.0
        fy = 0.0

    if 'fix_premult' in transform_dict[split]:
        log.info("WARNING: The dataset expects premultiplied alpha correction, "
                 "but the current implementation does not handle this.")

    if 'k1' in transform_dict[split]:
        log.info \
            ("WARNING: The dataset expects distortion correction, but the current implementation does not handle this.")

    if 'rolling_shutter' in transform_dict[split]:
        log.info("WARNING: The dataset expects rolling shutter correction,"
                 "but the current implementation does not handle this.")

    # The principal point in wisp are always a displacement in pixels from the center of the image.
    x0 = 0.0
    y0 = 0.0
    # The standard dataset generally stores the absolute location on the image to specify the principal point.
    # Thus, we need to scale and translate them such that they are offsets from the center.
    if 'cx' in transform_dict[split]:
        x0 = (float(transform_dict[split]['cx']) / (2**mip)) - (w//2)
    if 'cy' in transform_dict[split]:
        y0 = (float(transform_dict[split]['cy']) / (2**mip)) - (h//2)

    offset = transform_dict[split]['offset'] if 'offset' in transform_dict[split] else [0 ,0 ,0]
    scale = transform_dict[split]['scale'] if 'scale' in transform_dict[split] else 1.0
    aabb_scale = transform_dict[split]['aabb_scale'] if 'aabb_scale' in transform_dict[split] else 1.0

    # TODO(ttakikawa): Actually scale the AABB instead? Maybe
    poses[..., :3, 3] /= aabb_scale
    poses[..., :3, 3] *= scale
    poses[..., :3, 3] += torch.FloatTensor(offset)

    # nerf-synthetic uses a default far value of 6.0
    default_far = 6.0

    rays = []

    cameras = dict()
    for i in range(imgs.shape[0]):
        view_matrix = torch.zeros_like(poses[i])
        view_matrix[:3, :3] = poses[i][:3, :3].T
        view_matrix[:3, -1] = torch.matmul(-view_matrix[:3, :3], poses[i][:3, -1])
        view_matrix[3, 3] = 1.0
        camera = Camera.from_args(view_matrix=view_matrix,
                                  focal_x=fx,
                                  focal_y=fy,
                                  width=w,
                                  height=h,
                                  far=default_far,
                                  near=0.0,
                                  x0=x0,
                                  y0=y0,
                                  dtype=torch.float64)
        camera.change_coordinate_system(blender_coords())
        cameras[basenames[i]] = camera
        ray_grid = generate_centered_pixel_coords(camera.width, camera.height,
                                                  camera.width, camera.height, device='cuda')
        rays.append \
            (generate_pinhole_rays(camera.to(ray_grid[0].device), ray_grid).reshape(camera.height, camera.width, 3).to
                ('cpu'))

    rays = Rays.stack(rays).to(dtype=torch.float)

    rgbs = imgs[... ,:3]
    alpha = imgs[... ,3:4]
    if alpha.numel() == 0:
        masks = torch.ones_like(rgbs[... ,0:1]).bool()
    else:
        masks = (alpha > 0.5).bool()

        if bg_color == 'black':
            rgbs[... ,:3] -= ( 1 -alpha)
            rgbs = np.clip(rgbs, 0.0, 1.0)
        else:
            rgbs[... ,:3] *= alpha
            rgbs[... ,:3] += ( 1 -alpha)
            rgbs = np.clip(rgbs, 0.0, 1.0)

    return {"imgs": rgbs, "masks": masks, "rays": rays, "cameras": cameras}<|MERGE_RESOLUTION|>--- conflicted
+++ resolved
@@ -6,11 +6,7 @@
 # distribution of this software and related documentation without an express
 # license agreement from NVIDIA CORPORATION & AFFILIATES is strictly prohibited.
 
-<<<<<<< HEAD
-from genericpath import isfile
-=======
 from email.mime import base
->>>>>>> b1517298
 import os
 import glob
 import time
@@ -50,14 +46,9 @@
 
     basename = os.path.basename(os.path.splitext(fpath)[0])
     if os.path.splitext(fpath)[1] == "":
-<<<<<<< HEAD
-        # Assume PNG file if no extension exists... the NeRF synthetic data follows this convention.
-        # fpath += '.png'
-=======
         # dirname = os.path.dirname(os.path.splitext(fpath)[0])
         # print(os.listdir(dirname))
 
->>>>>>> b1517298
         if os.path.isfile(fpath+'.jpg'):
             fpath += '.jpg'
         elif os.path.isfile(fpath+'.png'):
